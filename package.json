{
  "name": "audiobookshelf",
  "version": "2.7.1",
  "buildNumber": 1,
  "description": "Self-hosted audiobook and podcast server",
  "main": "index.js",
  "scripts": {
    "dev": "nodemon --watch server index.js",
    "start": "node index.js",
    "client": "cd client && npm ci && npm run generate",
    "prod": "npm run client && npm ci && node prod.js",
    "build-win": "npm run client && pkg -t node16-win-x64 -o ./dist/win/audiobookshelf -C GZip .",
    "build-linux": "build/linuxpackager",
    "docker": "docker buildx build --platform linux/amd64,linux/arm64,linux/arm/v7 --push .  -t advplyr/audiobookshelf",
    "docker-amd64-local": "docker buildx build --platform linux/amd64 --load .  -t advplyr/audiobookshelf-amd64-local",
    "docker-arm64-local": "docker buildx build --platform linux/arm64 --load .  -t advplyr/audiobookshelf-arm64-local",
    "docker-armv7-local": "docker buildx build --platform linux/arm/v7 --load .  -t advplyr/audiobookshelf-armv7-local",
    "deploy-linux": "node deploy/linux",
    "test": "mocha",
    "coverage": "nyc mocha"
  },
  "bin": "prod.js",
  "pkg": {
    "assets": [
      "client/dist/**/*",
      "node_modules/sqlite3/lib/binding/**/*.node"
    ],
    "scripts": [
      "prod.js",
      "server/**/*.js"
    ]
  },
  "mocha": {
    "recursive": true
  },
  "author": "advplyr",
  "license": "GPL-3.0",
  "dependencies": {
    "axios": "^0.27.2",
    "cookie-parser": "^1.4.6",
    "express": "^4.17.1",
    "express-session": "^1.17.3",
    "graceful-fs": "^4.2.10",
    "htmlparser2": "^8.0.1",
<<<<<<< HEAD
    "limiter": "^2.1.0",
=======
    "lru-cache": "^10.0.3",
>>>>>>> 850397e4
    "node-tone": "^1.0.1",
    "nodemailer": "^6.9.2",
    "openid-client": "^5.6.1",
    "passport": "^0.6.0",
    "passport-jwt": "^4.0.1",
    "sequelize": "^6.32.1",
    "socket.io": "^4.5.4",
    "sqlite3": "^5.1.6",
    "ssrf-req-filter": "^1.1.0",
    "xml2js": "^0.5.0"
  },
  "devDependencies": {
    "chai": "^4.3.10",
    "mocha": "^10.2.0",
    "nodemon": "^2.0.20",
    "nyc": "^15.1.0",
    "sinon": "^17.0.1"
  }
}<|MERGE_RESOLUTION|>--- conflicted
+++ resolved
@@ -42,11 +42,8 @@
     "express-session": "^1.17.3",
     "graceful-fs": "^4.2.10",
     "htmlparser2": "^8.0.1",
-<<<<<<< HEAD
     "limiter": "^2.1.0",
-=======
     "lru-cache": "^10.0.3",
->>>>>>> 850397e4
     "node-tone": "^1.0.1",
     "nodemailer": "^6.9.2",
     "openid-client": "^5.6.1",
