--- conflicted
+++ resolved
@@ -165,10 +165,6 @@
 
     this.server = http.createServer(app)
 
-<<<<<<< HEAD
-    router.use(fileUpload())
-    router.use(express.urlencoded({ extended: true, limit: "5mb" }))
-=======
     router.use(this.auth.cors)
     router.use(fileUpload({
       defCharset: 'utf8',
@@ -177,7 +173,6 @@
       tempFileDir: Path.join(global.MetadataPath, 'tmp')
     }))
     router.use(express.urlencoded({ extended: true, limit: "5mb" }));
->>>>>>> 38029d12
     router.use(express.json({ limit: "5mb" }))
 
     // Static path to generated nuxt
@@ -190,25 +185,6 @@
     // router.use('/api/v1', routes) // TODO: New routes
     router.use('/api', this.authMiddleware.bind(this), this.apiRouter.router)
     router.use('/hls', this.authMiddleware.bind(this), this.hlsRouter.router)
-<<<<<<< HEAD
-    router.use('/s', this.authMiddleware.bind(this), this.staticRouter.router)
-
-    // Auth routes
-    this.auth.initAuthRoutes(router)
-
-    // EBook static file routes
-    router.get('/ebook/:library/:folder/*', (req, res) => {
-      const library = this.db.libraries.find(lib => lib.id === req.params.library)
-      if (!library) return res.sendStatus(404)
-      const folder = library.folders.find(fol => fol.id === req.params.folder)
-      if (!folder) return res.status(404).send('Folder not found')
-
-      const remainingPath = req.params['0']
-      const fullPath = Path.join(folder.fullPath, remainingPath)
-      res.sendFile(fullPath)
-    })
-=======
->>>>>>> 38029d12
 
     // RSS Feed temp route
     router.get('/feed/:slug', (req, res) => {
